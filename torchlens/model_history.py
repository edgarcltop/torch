--- conflicted
+++ resolved
@@ -240,7 +240,8 @@
     # ********************************************
 
     def print_all_fields(self):
-        """Print all data fields in the layer."""
+        """Print all data fields in the layer.
+        """
         fields_to_exclude = ["source_model_history", "func_rng_states"]
 
         for field in dir(self):
@@ -448,7 +449,8 @@
         return s
 
     def _tensor_contents_str_helper(self) -> str:
-        """Returns short, readable string for the tensor contents."""
+        """Returns short, readable string for the tensor contents.
+        """
         if self.tensor_contents is None:
             return ""
         else:
@@ -852,7 +854,8 @@
     # ********************************************
 
     def print_all_fields(self):
-        """Print all data fields for ModelHistory."""
+        """Print all data fields for ModelHistory.
+        """
         fields_to_exclude = [
             "layer_list",
             "layer_dict_main_keys",
@@ -977,6 +980,7 @@
     def torch_func_decorator(self, func: Callable):
         @wraps(func)
         def wrapped_func(*args, **kwargs):
+
             # Initial bookkeeping; check if it's a special function, organize the arguments.
             self.current_function_call_barcode = 0
             func_name = func.__name__
@@ -1316,8 +1320,8 @@
                     t = getattr(torch, "identity")(t)
                 tensor_entry = self.raw_tensor_dict[t.tl_tensor_label_raw]
                 tensor_entry.is_submodule_output = True
-                tensor_entry.is_bottom_level_submodule_output = (
-                    self.log_whether_exited_submodule_is_bottom_level(t, module)
+                tensor_entry.is_bottom_level_submodule_output = self.log_whether_exited_submodule_is_bottom_level(
+                    t, module
                 )
                 tensor_entry.modules_exited.append(module_address)
                 tensor_entry.module_passes_exited.append(
@@ -1343,15 +1347,9 @@
                     module_entry_ix = input_module_thread.index(
                         ("+", module_entry_label[0], module_entry_label[1])
                     )
-<<<<<<< HEAD
-                    tensor_entry.module_entry_exit_thread_output = (
-                        tensor_entry.module_entry_exit_thread_output[:module_entry_ix]
-                    )
-=======
                     tensor_entry.module_entry_exit_thread_output = tensor_entry.module_entry_exit_thread_output[
                                                                    :module_entry_ix
                                                                    ]
->>>>>>> 6bd78a7e
 
             return out
 
@@ -1741,9 +1739,7 @@
             self.postprocess(output_tensors, output_tensor_addresses)
             decorated_func_mapper.clear()
 
-        except (
-            Exception
-        ) as e:  # if anything fails, make sure everything gets cleaned up
+        except Exception as e:  # if anything fails, make sure everything gets cleaned up
             self.undecorate_pytorch(torch, orig_func_defs, input_tensors)
             self.cleanup_model(model, module_orig_forward_funcs, decorated_func_mapper)
             print(
@@ -2369,7 +2365,8 @@
     def _get_parent_contents(
             parent_label, arg_copies, kwarg_copies, parent_layer_arg_locs
     ):
-        """Utility function to get the value of a parent layer from the arguments passed to a function."""
+        """Utility function to get the value of a parent layer from the arguments passed to a function.
+        """
         for pos, label in parent_layer_arg_locs["args"].items():
             if label == parent_label:
                 return index_nested(arg_copies, pos)
@@ -3019,7 +3016,8 @@
         return filtered_dicts
 
     def cleanup(self):
-        """Deletes all log entries in the model."""
+        """Deletes all log entries in the model.
+        """
         for tensor_log_entry in self:
             self._remove_log_entry(tensor_log_entry, remove_references=True)
         for attr in MODEL_HISTORY_FIELD_ORDER:
@@ -3780,7 +3778,8 @@
             node_to_subgraph_dict: Dict,
             adjacent_subgraphs: Dict[str, set],
     ):
-        """Helper function that updates the adjacency status of two subgraphs"""
+        """Helper function that updates the adjacency status of two subgraphs
+        """
         node_subgraph = node_to_subgraph_dict[node_label]
         node_subgraph_label = node_subgraph["starting_node"]
         neighbor_subgraph = node_to_subgraph_dict[neighbor_label]
@@ -4629,7 +4628,8 @@
         self.__dict__ = new_dir_dict
 
     def _undecorate_all_saved_tensors(self):
-        """Utility function to undecorate all saved tensors."""
+        """Utility function to undecorate all saved tensors.
+        """
         tensors_to_undecorate = []
         for layer_label in self.layer_labels:
             tensor_entry = self.layer_dict_main_keys[layer_label]
@@ -4652,7 +4652,8 @@
                 delattr(t, "tl_tensor_label_raw")
 
     def _delete_raw_tensor_entries(self):
-        """Deletes the raw tensor entries, leaving only the post-processed entries."""
+        """Deletes the raw tensor entries, leaving only the post-processed entries.
+        """
         for entry_name, tensor_entry in self.raw_tensor_dict.items():
             self._remove_log_entry(tensor_entry)
         self.raw_tensor_dict.clear()
@@ -4862,6 +4863,7 @@
             return False
 
     def _construct_layer_node(self, node, graphviz_graph, show_buffer_layers, vis_opt):
+
         # Get the address, shape, color, and line style:
 
         node_address, node_shape, node_color = self._get_node_address_shape_color(
@@ -5031,7 +5033,8 @@
     def _check_if_only_non_buffer_in_module(
             self, node: Union[TensorLogEntry, RolledTensorLogEntry]
     ):
-        """Utility function to check if a layer is the only non-buffer layer in the module"""
+        """Utility function to check if a layer is the only non-buffer layer in the module
+        """
         # Check whether it leaves its module:
         if not (
                 (len(node.modules_exited) > 0)
@@ -5089,7 +5092,8 @@
             node_address: str,
             vis_opt: str,
     ) -> str:
-        """Gets the text for the graphviz node."""
+        """Gets the text for the graphviz node.
+        """
         # Pass info:
 
         if (node.layer_passes_total > 1) and (vis_opt == "unrolled"):
@@ -5133,7 +5137,8 @@
 
     @staticmethod
     def _make_param_label(node: Union[TensorLogEntry, RolledTensorLogEntry]) -> str:
-        """Makes the label for parameters of a node."""
+        """Makes the label for parameters of a node.
+        """
         if node.num_param_tensors == 0:
             return ""
 
@@ -5224,19 +5229,11 @@
             # If both child and parent are in a collapsed module of the same pass, skip the edge:
             if both_nodes_collapsed_modules:
                 child_containing_modules = child_node.containing_modules_origin_nested[
-<<<<<<< HEAD
-                    :
-                ]
-                parent_containing_modules = (
-                    parent_node.containing_modules_origin_nested[:]
-                )
-=======
                                            :
                                            ]
                 parent_containing_modules = parent_node.containing_modules_origin_nested[
                                             :
                                             ]
->>>>>>> 6bd78a7e
                 if child_node.is_bottom_level_submodule_output:
                     child_containing_modules = child_containing_modules[:-1]
                 if parent_node.is_bottom_level_submodule_output:
@@ -5492,7 +5489,8 @@
             module_edge_dict,
             graphviz_graph,
     ):
-        """Adds a backwards edge if both layers have saved gradients, showing the backward pass."""
+        """Adds a backwards edge if both layers have saved gradients, showing the backward pass.
+        """
         if parent_layer.has_saved_grad and child_layer.has_saved_grad:
             edge_dict = {
                 "tail_name": child_layer.layer_label.replace(":", "pass"),
@@ -5839,10 +5837,8 @@
             for arg_type in ["args", "kwargs"]:
                 iterfunc, argtype_field = argtype_dict[arg_type]
                 for key, val in iterfunc(getattr(target_layer, argtype_field)):
-                    validation_correct_for_arg_and_layer = (
-                        self._validate_layer_against_arg(
-                            target_layer, parent_layer, arg_type, key, val
-                        )
+                    validation_correct_for_arg_and_layer = self._validate_layer_against_arg(
+                        target_layer, parent_layer, arg_type, key, val
                     )
                     if not validation_correct_for_arg_and_layer:
                         return False
@@ -5854,10 +5850,8 @@
         if type(val) in [list, tuple]:
             for v, subval in enumerate(val):
                 argloc_key = (key, v)
-                validation_correct_for_arg_and_layer = (
-                    self._check_arglocs_correct_for_arg(
-                        target_layer, parent_layer, arg_type, argloc_key, subval
-                    )
+                validation_correct_for_arg_and_layer = self._check_arglocs_correct_for_arg(
+                    target_layer, parent_layer, arg_type, argloc_key, subval
                 )
                 if not validation_correct_for_arg_and_layer:
                     return False
@@ -5865,10 +5859,8 @@
         elif type(val) == dict:
             for subkey, subval in val.items():
                 argloc_key = (key, subkey)
-                validation_correct_for_arg_and_layer = (
-                    self._check_arglocs_correct_for_arg(
-                        target_layer, parent_layer, arg_type, argloc_key, subval
-                    )
+                validation_correct_for_arg_and_layer = self._check_arglocs_correct_for_arg(
+                    target_layer, parent_layer, arg_type, argloc_key, subval
                 )
                 if not validation_correct_for_arg_and_layer:
                     return False
@@ -6311,12 +6303,6 @@
             for key, val in iterfunc(getattr(layer_to_validate_parents_for, fieldname)):
                 # Skip if it's the argument itself:
                 if (
-<<<<<<< HEAD
-                    key in layer_to_validate_parents_for.parent_layer_arg_locs[arg_type]
-                ) and (
-                    layer_to_validate_parents_for.parent_layer_arg_locs[arg_type][key]
-                ) in layers_to_perturb:
-=======
                         (
                                 key
                                 in layer_to_validate_parents_for.parent_layer_arg_locs[arg_type]
@@ -6328,7 +6314,6 @@
                 )
                         in layers_to_perturb
                 ):
->>>>>>> 6bd78a7e
                     continue
                 arg_is_special = self._check_if_arg_is_special_val(val)
                 if arg_is_special:
@@ -6466,7 +6451,8 @@
         raise ValueError(self._get_lookup_help_str(key, mode))
 
     def __iter__(self):
-        """Loops through all tensors in the log."""
+        """Loops through all tensors in the log.
+        """
         if self.pass_finished:
             return iter(self.layer_list)
         else:
@@ -6597,7 +6583,8 @@
         return s
 
     def _get_lookup_help_str(self, layer_label: Union[int, str], mode: str) -> str:
-        """Generates a help string to be used in error messages when indexing fails."""
+        """Generates a help string to be used in error messages when indexing fails.
+        """
         sample_layer1 = random.choice(self.layer_labels_w_pass)
         sample_layer2 = random.choice(self.layer_labels_no_pass)
         if len(self.module_addresses) > 0:
